import copy
import functools
import os

import blobfile as bf
import torch as th
import torch.distributed as dist
from guided_diffusion.two_parts_model import TwoPartsUNetModel
from torch.nn.parallel.distributed import DistributedDataParallel as DDP
from torch.optim import AdamW
from torchvision.utils import make_grid
import matplotlib.pyplot as plt
import numpy as np
from PIL import Image
import numpy.matlib
from matplotlib.colors import LogNorm
import matplotlib as mpl

from . import dist_util, logger
from .fp16_util import MixedPrecisionTrainer
from .nn import update_ema
<<<<<<< HEAD
from .resample import LossAwareSampler, UniformSampler, TaskAwareSampler, DAEOnlySampler
=======
from .resample import LossAwareSampler, UniformSampler, TaskAwareSampler
from .gaussian_diffusion import _extract_into_tensor
from .nn import mean_flat
from .losses import normal_kl
>>>>>>> 909bc4a9

import wandb

# For ImageNet experiments, this was a good default value.
# We found that the lg_loss_scale quickly climbed to
# 20-21 within the first ~1K steps of training.
# INITIAL_LOG_LOSS_SCALE = 20.0
from .unet import UNetModel


class TrainLoop:
    def __init__(
            self,
            *,
            params,
            model,
            prev_model,
            diffusion,
            data,
            batch_size,
            microbatch,
            lr,
            ema_rate,
            log_interval,
            skip_save,
            save_interval,
            plot_interval,
            resume_checkpoint,
            task_id,
            use_fp16=False,
            fp16_scale_growth=1e-3,
            schedule_sampler=None,
            weight_decay=0.0,
            lr_anneal_steps=0,
            scheduler_rate=1,
            scheduler_step=1000,
            num_steps=10000,
            image_size=32,
            in_channels=3,
            class_cond=False,
            max_class=None,
            generate_previous_examples_at_start_of_new_task=False,
            generate_previous_samples_continuously=False,
            validator=None,
            validation_interval=None
    ):
        self.params = params
        self.task_id = task_id
        self.model = model
        self.prev_ddp_model = prev_model
        self.diffusion = diffusion
        self.data = data
        self.image_size = image_size
        self.in_channels = in_channels
        self.batch_size = batch_size
        self.microbatch = microbatch if microbatch > 0 else batch_size
        self.lr = lr
        self.class_cond = class_cond
        self.max_class = max_class
        self.ema_rate = (
            [ema_rate]
            if isinstance(ema_rate, float)
            else [float(x) for x in ema_rate.split(",")]
        )
        self.log_interval = log_interval
        self.save_interval = save_interval
        self.skip_save = skip_save
        self.plot_interval = plot_interval
        self.resume_checkpoint = resume_checkpoint
        self.use_fp16 = use_fp16
        self.fp16_scale_growth = fp16_scale_growth
        self.schedule_sampler = schedule_sampler or UniformSampler(diffusion)
        self.weight_decay = weight_decay
        self.lr_anneal_steps = lr_anneal_steps
        self.num_steps = num_steps

        self.step = 0
        self.resume_step = 0
        self.global_batch = self.batch_size * dist.get_world_size()

        self.sync_cuda = th.cuda.is_available()

        self._load_and_sync_parameters()
        self.mp_trainer = MixedPrecisionTrainer(
            model=self.model,
            use_fp16=self.use_fp16,
            fp16_scale_growth=fp16_scale_growth
        )

        self.opt = AdamW(
            self.mp_trainer.master_params, lr=self.lr, weight_decay=self.weight_decay
        )
        self.scheduler = th.optim.lr_scheduler.ExponentialLR(self.opt, gamma=scheduler_rate)
        self.scheduler_step = scheduler_step
        if self.resume_step:
            self._load_optimizer_state()
            # Model was resumed, either due to a restart or a checkpoint
            # being specified at the command line.
            self.ema_params = [
                self._load_ema_parameters(rate) for rate in self.ema_rate
            ]
        else:
            self.ema_params = [
                copy.deepcopy(self.mp_trainer.master_params)
                for _ in range(len(self.ema_rate))
            ]

        if th.cuda.is_available():
            self.use_ddp = True
            find_unused_params = not isinstance(self.model, UNetModel)
            self.ddp_model = DDP(
                self.model,
                device_ids=[dist_util.dev()],
                output_device=dist_util.dev(),
                broadcast_buffers=False,
                bucket_cap_mb=128,
                find_unused_parameters=find_unused_params,
            )
        else:
            if dist.get_world_size() > 1:
                logger.warn(
                    "Distributed training requires CUDA. "
                    "Gradients will not be synchronized properly!"
                )
            self.use_ddp = False
            self.ddp_model = self.model
        self.generate_previous_examples_at_start_of_new_task = generate_previous_examples_at_start_of_new_task
        self.generate_previous_samples_continuously = generate_previous_samples_continuously
        self.validator = validator
        if validator is None:
            self.validation_interval = self.num_steps + 1  # Skipping validation
        else:
            self.validation_interval = validation_interval

    def _load_and_sync_parameters(self):
        resume_checkpoint = find_resume_checkpoint() or self.resume_checkpoint

        if resume_checkpoint:
            self.resume_step = parse_resume_step_from_filename(resume_checkpoint)
            if dist.get_rank() == 0:
                logger.log(f"loading model from checkpoint: {resume_checkpoint}...")
                self.model.load_state_dict(
                    dist_util.load_state_dict(
                        resume_checkpoint, map_location=dist_util.dev()
                    )
                )

        dist_util.sync_params(self.model.parameters())

    def _load_ema_parameters(self, rate):
        ema_params = copy.deepcopy(self.mp_trainer.master_params)

        main_checkpoint = find_resume_checkpoint() or self.resume_checkpoint
        ema_checkpoint = find_ema_checkpoint(main_checkpoint, self.resume_step, rate)
        if ema_checkpoint:
            if dist.get_rank() == 0:
                logger.log(f"loading EMA from checkpoint: {ema_checkpoint}...")
                state_dict = dist_util.load_state_dict(
                    ema_checkpoint, map_location=dist_util.dev()
                )
                ema_params = self.mp_trainer.state_dict_to_master_params(state_dict)

        dist_util.sync_params(ema_params)
        return ema_params

    def _load_optimizer_state(self):
        main_checkpoint = find_resume_checkpoint() or self.resume_checkpoint
        opt_checkpoint = bf.join(
            bf.dirname(main_checkpoint), f"opt{self.resume_step:06}.pt"
        )
        if bf.exists(opt_checkpoint):
            logger.log(f"loading optimizer state from checkpoint: {opt_checkpoint}")
            state_dict = dist_util.load_state_dict(
                opt_checkpoint, map_location=dist_util.dev()
            )
            self.opt.load_state_dict(state_dict)

    def run_loop(self):
        if isinstance(self.schedule_sampler, DAEOnlySampler):
            plot = self.plot_dae_only
        else:
            plot = self.plot
        while (
                (not self.lr_anneal_steps
                 or self.step + self.resume_step < self.lr_anneal_steps) and (self.step < self.num_steps)
        ):
            if self.step > 100:
                self.mp_trainer.skip_gradient_thr = self.params.skip_gradient_thr
            batch, cond = next(self.data)
            self.run_step(batch, cond)
            if self.step % self.log_interval == 0:
                wandb.log(logger.getkvs(), step=self.step)
                logger.dumpkvs()
            if (not self.skip_save) & (self.step % self.save_interval == 0) & (self.step != 0):
                self.save(self.task_id)
                # Run for a finite amount of time in integration tests.
                if os.environ.get("DIFFUSION_TRAINING_TEST", "") and self.step > 0:
                    return
            # make SNR plots
            if self.params.snr_log_interval > 0 and self.step % self.params.snr_log_interval == 0:
                self.snr_plots(batch, cond, self.task_id, self.step)
            if self.step > 0:
                if self.step % self.plot_interval == 0:
<<<<<<< HEAD
                    plot(self.task_id, self.step)
=======
                    self.plot(self.task_id, self.step)

>>>>>>> 909bc4a9
                if self.step % self.scheduler_step == 0:
                    self.scheduler.step()
                if self.step % self.validation_interval == 0:
                    logger.log(f"Validation for step {self.step}")
                    if self.diffusion.dae_model:
                        dae_result = self.validate_dae()
                        logger.log(f"DAE test MAE: {dae_result:.3}")
                        wandb.log({"dae_test_MAE": dae_result})
                    if not isinstance(self.schedule_sampler, DAEOnlySampler):
                        fid_result, precision, recall = self.validator.calculate_results(train_loop=self,
                                                                                         task_id=self.task_id,
                                                                                         dataset=self.params.dataset,
                                                                                         n_generated_examples=self.params.n_examples_validation,
                                                                                         batch_size=self.params.microbatch if self.params.microbatch > 0 else self.params.batch_size)
                        wandb.log({"fid": fid_result})
                        wandb.log({"precision": precision})
                        wandb.log({"recall": recall})
                        logger.log(f"FID: {fid_result}, Prec: {precision}, Rec: {recall}")

            self.step += 1
        # Save the last checkpoint if it wasn't already saved.
        if not self.skip_save:
            if (self.step - 1) % self.save_interval != 0:
                self.save(self.task_id)
        if (self.step - 1) % self.plot_interval != 0:
<<<<<<< HEAD
            plot(self.task_id, self.step)
=======
            self.plot(self.task_id, self.step)
        if self.params.snr_log_interval > 0:
            self.snr_plots(batch, cond, self.task_id, self.step)
            self.draw_final_snr_plot(self.step, self.task_id)
>>>>>>> 909bc4a9

    def run_step(self, batch, cond):
        self.forward_backward(batch, cond)
        took_step = self.mp_trainer.optimize(self.opt)
        if took_step:
            self._update_ema()
        self._anneal_lr()
        self.log_step()

    def forward_backward(self, batch, cond):
        self.mp_trainer.zero_grad()
        for i in range(0, batch.shape[0], self.microbatch):
            micro = batch[i: i + self.microbatch].to(dist_util.dev())
            # micro_cond = cond[i: i + self.microbatch].to(dist_util.dev())  # {
            micro_cond = {
                k: v[i: i + self.microbatch].to(dist_util.dev())
                for k, v in cond.items()
            }
            last_batch = (i + self.microbatch) >= batch.shape[0]
            if isinstance(self.schedule_sampler, TaskAwareSampler):
                t, weights = self.schedule_sampler.sample(micro.shape[0], dist_util.dev(), micro_cond["y"],
                                                          self.task_id)
            else:
                t, weights = self.schedule_sampler.sample(micro.shape[0], dist_util.dev())

            if self.generate_previous_samples_continuously and (self.task_id > 0):
                shape = [self.batch_size, self.in_channels, self.image_size, self.image_size]
                prev_loss = self.diffusion.calculate_loss_previous_task(current_model=self.ddp_model,
                                                                        prev_model=self.prev_ddp_model,
                                                                        # Frozen copy of the model
                                                                        schedule_sampler=self.schedule_sampler,
                                                                        task_id=self.task_id,
                                                                        n_examples_per_task=self.batch_size,
                                                                        shape=shape,
                                                                        batch_size=self.microbatch)
            else:
                prev_loss = 0

            compute_losses = functools.partial(
                self.diffusion.training_losses,
                self.ddp_model,
                micro,
                t,
                model_kwargs=micro_cond,
            )

            if last_batch or not self.use_ddp:
                losses = compute_losses()
            else:
                with self.ddp_model.no_sync():
                    losses = compute_losses()

            if isinstance(self.schedule_sampler, LossAwareSampler):
                self.schedule_sampler.update_with_local_losses(
                    t, losses["loss"].detach()
                )

            loss = (losses["loss"] * weights).mean() + prev_loss
            losses["prev_kl"] = prev_loss
            log_loss_dict(
                self.diffusion, t, {k: v * weights for k, v in losses.items()}
            )
            self.mp_trainer.backward(loss)

    def _update_ema(self):
        for rate, params in zip(self.ema_rate, self.ema_params):
            update_ema(params, self.mp_trainer.master_params, rate=rate)

    def _anneal_lr(self):
        if not self.lr_anneal_steps:
            return
        frac_done = (self.step + self.resume_step) / self.lr_anneal_steps
        lr = self.lr * (1 - frac_done)
        for param_group in self.opt.param_groups:
            param_group["lr"] = lr

    def log_step(self):
        logger.logkv("step", self.step + self.resume_step)
        logger.logkv("samples", (self.step + self.resume_step + 1) * self.global_batch)

    def save(self, task_id):
        def save_checkpoint(rate, state_dict, suffix=""):
            if dist.get_rank() == 0:
                logger.log(f"saving model {rate} {suffix}...")
                if not rate:
                    filename = f"model{(self.step + self.resume_step):06d}_{task_id}{suffix}.pt"
                else:
                    filename = f"ema_{rate}_{(self.step + self.resume_step):06d}_{task_id}{suffix}.pt"
                with bf.BlobFile(bf.join(get_blob_logdir(), filename), "wb") as f:
                    th.save(state_dict, f)

        if self.params.model_name == "UNetModel":
            state_dict = self.mp_trainer.master_params_to_state_dict(self.mp_trainer.master_params)
            save_checkpoint(0, state_dict)
        else:
            state_dict_1, state_dict_2 = self.mp_trainer.master_params_to_state_dict_DAE(self.mp_trainer.master_params)
            save_checkpoint(0, state_dict_1, suffix="_part_1")
            if state_dict_2 is not None:
                save_checkpoint(0, state_dict_2, suffix="_part_2")

        # for rate, params in zip(self.ema_rate, self.ema_params):
        #     save_checkpoint(rate, params)

        # if dist.get_rank() == 0:
        #     with bf.BlobFile(
        #             bf.join(get_blob_logdir(), f"opt{(self.step + self.resume_step):06d}.pt"),
        #             "wb",
        #     ) as f:
        #         th.save(self.opt.state_dict(), f)

        dist.barrier()

    @th.no_grad()
    def generate_examples(self, task_id, n_examples_per_task, batch_size=-1, only_one_task=False):
        if not only_one_task:
            total_num_exapmles = n_examples_per_task * (task_id + 1)
        else:
            total_num_exapmles = n_examples_per_task
        if batch_size == -1:
            batch_size = total_num_exapmles
        model = self.mp_trainer.model
        model.eval()
        all_images = []
        model_kwargs = {}
        if self.class_cond:  ### @TODO add option for class conditioning not task conditioning
            if only_one_task:
                tasks = th.zeros(n_examples_per_task, device=dist_util.dev()) + task_id
            else:
                tasks = th.tensor((list(range(task_id + 1)) * (n_examples_per_task)), device=dist_util.dev()).sort()[0]
        else:
            tasks = None
        i = 0
        while len(all_images) < total_num_exapmles:

            num_examples_to_generate = min(batch_size, total_num_exapmles - len(all_images))
            if self.class_cond:
                model_kwargs["y"] = tasks[i * batch_size:i * batch_size + num_examples_to_generate]
            sample_fn = (
                self.diffusion.p_sample_loop  # if not self.use_ddim else diffusion.ddim_sample_loop
            )
            sample = sample_fn(
                model,
                (num_examples_to_generate, self.in_channels, self.image_size, self.image_size),
                clip_denoised=False, model_kwargs=model_kwargs,
            )
            all_images.extend(sample.cpu())
            print(f"generated: {len(all_images)}/{total_num_exapmles}")
            i += 1
        model.train()
        all_images = th.stack(all_images, 0)
        return all_images, tasks

    @th.no_grad()
    def plot(self, task_id, step, num_exammples=8):
        sample, _ = self.generate_examples(task_id, num_exammples)
        samples_grid = make_grid(sample.detach().cpu(), num_exammples, normalize=True).permute(1, 2, 0)
        sample_wandb = wandb.Image(samples_grid.permute(2, 0, 1), caption=f"sample_task_{task_id}")
        logs = {"sampled_images": sample_wandb}

        plt.imshow(samples_grid)
        plt.axis('off')
        if not os.path.exists(os.path.join(logger.get_dir(), f"samples/")):
            os.makedirs(os.path.join(logger.get_dir(), f"samples/"))
        out_plot = os.path.join(logger.get_dir(), f"samples/task_{task_id:02d}_step_{step:06d}")
        plt.savefig(out_plot)
        wandb.log(logs, step=step)

    def snr_plots(self, batch, cond, task_id, step):
        logs = {}
        snr_fwd_fl = []
        snr_bwd_fl = []
        kl_fl = []
        num_examples = 50
        for task in range(task_id+1):
            id_curr = th.where(cond['y'] == task)[0][:num_examples]
            x = batch[id_curr]
            x = x.to(dist_util.dev())
            num_examples = x.shape[0]
            task_tsr = th.tensor([task]*num_examples, device=dist_util.dev())

            snr_fwd, snr_bwd, kl, x_q, x_p = self.get_snr_encode(x,
                                                                 task_tsr,
                                                                 save_x=self.params.num_points_plot)
            x_p_q = th.cat([
                th.cat([x_q[j::self.params.num_points_plot],
                        x_p[j::self.params.num_points_plot]
                        ]) for j in range(self.params.num_points_plot)])
            x_p_q_vis = make_grid(x_p_q.detach().cpu(),
                                  x_q.shape[0]//self.params.num_points_plot,
                                  normalize=True, scale_each=True)
            logs[f"plot/x_{task}"] = wandb.Image(x_p_q_vis)
            kl_fl.append(kl.cpu())
            snr_bwd_fl.append(snr_bwd.reshape(snr_bwd.shape[0], num_examples, -1).detach().cpu().mean(-1))
            snr_fwd_fl.append(snr_fwd.reshape(snr_fwd.shape[0], num_examples, -1).detach().cpu().mean(-1))
        logs["plot/snr_encode"] = self.draw_snr_plot(snr_bwd_fl, snr_fwd_fl, log_scale=True)
        logs["plot/snr_encode_linear"] = self.draw_snr_plot(snr_bwd_fl, snr_fwd_fl, log_scale=False)
        # save the averages
        th.save(th.stack([s.mean(1) for s in snr_bwd_fl], 0),
                os.path.join(wandb.run.dir, f'bwd_snr_step_{step}.npy'))

        fig, axes = plt.subplots(ncols=task_id+1, nrows=1, figsize=(5*(task_id+1), 4),
                                 sharey=True, constrained_layout=True)
        if task_id == 0:
            axes = np.expand_dims(axes, 0)
        for task in range(task_id+1):
            time_hist(axes[task], kl_fl[task])
            axes[task].set_xlabel('T')
            axes[task].set_title(f'KL (task {task})')
            axes[task].grid(True)
        logs["plot/kl"] = wandb.Image(fig)
        wandb.log(logs, step=step)

    @th.no_grad()
    def draw_final_snr_plot(self, step, task_id):
        av_snrs = []
        save_steps = list(range(0, step+1, self.params.snr_log_interval))
        if save_steps[-1] < step:
            save_steps.append(step)
        for s in save_steps:
            # N_tasks x T each
            av_snrs.append(th.load(os.path.join(wandb.run.dir, f'bwd_snr_step_{s}.npy')))

        # linear
        cmap = plt.get_cmap('RdYlGn', len(av_snrs))
        fig, axes = plt.subplots(ncols=task_id+1, nrows=1, figsize=(5*(task_id+1), 4),
                                 sharey=True, constrained_layout=True)
        if task_id == 0:
            axes = np.expand_dims(axes, 0)
        for task in range(task_id+1):
            snr_to_plot = [s[task] for s in av_snrs]
            for i in range(len(snr_to_plot)):
                axes[task].plot(snr_to_plot[i], c=cmap(i))
            axes[task].grid(True)
        # Normalizer
        norm = mpl.colors.Normalize(vmin=0, vmax=len(av_snrs)-1)

        # creating ScalarMappable
        sm = plt.cm.ScalarMappable(cmap=cmap, norm=norm)
        sm.set_array([])
        cbar = plt.colorbar(sm, ticks=np.linspace(0, len(av_snrs)-1, len(av_snrs)))
        cbar.ax.set_yticklabels(save_steps)
        logs = {"plot/final_snr_linear": wandb.Image(fig)}
        # log scale
        fig, axes = plt.subplots(ncols=task_id+1, nrows=1, figsize=(5*(task_id+1), 4),
                                 sharey=True, constrained_layout=True)
        if task_id == 0:
            axes = np.expand_dims(axes, 0)
        for task in range(task_id+1):
            snr_to_plot = [s[task] for s in av_snrs]
            for i in range(len(snr_to_plot)):
                axes[task].plot(th.log(snr_to_plot[i]), c=cmap(i))
            axes[task].grid(True)
        # Normalizer
        sm = plt.cm.ScalarMappable(cmap=cmap, norm=norm)
        sm.set_array([])
        cbar = plt.colorbar(sm, ticks=np.linspace(0, len(av_snrs)-1, len(av_snrs)))
        cbar.ax.set_yticklabels(save_steps)
        logs["plot/final_snr_log"] = wandb.Image(fig)
        wandb.log(logs, step=step)

    @th.no_grad()
    def draw_snr_plot(self, snr_bwd_fl, snr_fwd_fl, log_scale=True):
        n_task = len(snr_bwd_fl)
        fig, axes = plt.subplots(ncols=n_task, nrows=2, figsize=(5*n_task, 8),
                                 sharey=True, sharex=True, constrained_layout=True)
        if n_task == 1:
            axes = np.expand_dims(axes, 0)
        for task in range(n_task):
            fwd = snr_fwd_fl[task]
            bwd = snr_bwd_fl[task]
            title = f'SNR (task {task})'
            if log_scale:
                title = 'log ' + title
                fwd = th.log(fwd)
                bwd = th.log(bwd)
            time_hist(axes[task, 0], fwd)
            axes[task, 0].plot(fwd.mean(1))
            time_hist(axes[task, 1], bwd)
            axes[task, 1].plot(bwd.mean(1))
            axes[task, 0].set_xlabel('T')
            axes[task, 1].set_xlabel('T')
            axes[task, 0].set_ylabel(title)
            axes[task, 0].grid(True)
            axes[task, 1].grid(True)

        axes[0, 0].set_title(f'Forward diffusion ({snr_fwd_fl[task].shape[1]} points)',
                             fontsize=20)
        axes[0, 1].set_title(f'Backward diffusion ({snr_fwd_fl[task].shape[1]} points)',
                             fontsize=20);
        return wandb.Image(fig)

    @th.no_grad()
    def get_snr_encode(self, x, task_id, save_x):
        model = self.mp_trainer.model
        model.eval()
        model_kwargs = {
            "y": th.zeros(task_id.shape[0], device=dist_util.dev()) + task_id
        }
        indices_fwd = list(range(self.diffusion.num_timesteps))  # [0, 1, ....T]
        shape = x.shape
        x_curr = x.clone()
        x_q = []
        x_p = []
        snr_fwd = []
        snr_bwd = []
        kl = []
        for i in indices_fwd:
            t = th.tensor([i] * shape[0], device=dist_util.dev())
            # get q(x_{i} | x_{i-1})
            mu = _extract_into_tensor(np.sqrt(1.0 - self.diffusion.betas), t, shape) * x_curr
            var = _extract_into_tensor(self.diffusion.betas, t, shape)
            snr_fwd.append(mu**2 / var)
            # sample x_{i}
            noise = th.randn_like(x_curr)
            x_curr = mu + (var ** 0.5) * noise
            x_q.append(x_curr[:save_x])
            # get p(x_{i-1} | x_{i})
            p_out = self.diffusion.p_mean_variance(
                model, x_curr, t, clip_denoised=False, model_kwargs=model_kwargs
            )
            x_p.append(p_out['mean'][:save_x] + (p_out['variance'][:save_x] ** 0.5) * th.randn_like(x_curr[:save_x]))
            snr_bwd.append(p_out['mean']**2 / p_out['variance'])
            if i > 0:
                # get q(x_{i-1} | x_{i}, x_0) - posterior
                true_mean, true_var, true_log_variance_clipped = self.diffusion.q_posterior_mean_variance(
                    x_start=x, x_t=x_curr, t=t
                )
                kl.append(mean_flat(normal_kl(
                    true_mean, true_log_variance_clipped, p_out["mean"], p_out["log_variance"]
                    )))
        return th.stack(snr_fwd), th.stack(snr_bwd), th.stack(kl), th.cat(x_q), th.cat(x_p)

    @th.no_grad()
    def plot_dae_only(self, task_id, step, num_exammples=8):
        test_loader = self.validator.dataloaders[self.task_id]
        diffs = []
        i = 0
        t = th.tensor(0, device=dist_util.dev())
        self.model.eval()
        batch, cond = next(iter(test_loader))
        batch = batch.to(dist_util.dev())
        x_t = self.diffusion.q_sample(batch, t)
        t = th.tensor([0] * x_t.shape[0], device=x_t.device)
        with th.no_grad():
            out = self.diffusion.p_sample(
                self.model,
                x_t,
                t,
                clip_denoised=False,
            )
            img = out["sample"]
        self.model.train()
        to_plot = th.cat([batch[:num_exammples], x_t[:num_exammples],img[:num_exammples]])
        samples_grid = make_grid(to_plot.detach().cpu(), num_exammples, normalize=True).permute(1, 2, 0)
        sample_wandb = wandb.Image(samples_grid.permute(2, 0, 1), caption=f"sample_task_{task_id}")
        wandb.log({"sampled_images": sample_wandb})

        plt.imshow(samples_grid)
        plt.axis('off')
        if not os.path.exists(os.path.join(logger.get_dir(), f"samples/")):
            os.makedirs(os.path.join(logger.get_dir(), f"samples/"))
        out_plot = os.path.join(logger.get_dir(), f"samples/task_{task_id:02d}_step_{step:06d}")
        plt.savefig(out_plot)

    def validate_dae(self):
        test_loader = self.validator.dataloaders[self.task_id]
        diffs = []
        i = 0
        t = th.tensor(0, device=dist_util.dev())
        self.model.eval()
        for batch, cond in test_loader:
            batch = batch.to(dist_util.dev())
            x_t = self.diffusion.q_sample(batch, t)
            t = th.tensor([0] * x_t.shape[0], device=x_t.device)
            with th.no_grad():
                out = self.diffusion.p_sample(
                    self.model,
                    x_t,
                    t,
                    clip_denoised=False,
                )
                img = out["sample"]
            diff = th.abs(batch - img).mean().item()
            diffs.append(diff)
            if i > 100:
                break
            i += 1
        self.model.train()
        return np.mean(diffs)


def parse_resume_step_from_filename(filename):
    """
    Parse filenames of the form path/to/modelNNNNNN.pt, where NNNNNN is the
    checkpoint's number of steps.
    """
    split = filename.split("model")
    if len(split) < 2:
        return 0
    split1 = split[-1].split(".")[0]
    try:
        return int(split1)
    except ValueError:
        return 0


def get_blob_logdir():
    # You can change this to be a separate path to save checkpoints to
    # a blobstore or some external drive.
    return logger.get_dir()


def find_resume_checkpoint():
    # On your infrastructure, you may want to override this to automatically
    # discover the latest checkpoint on your blob storage, etc.
    return None


def find_ema_checkpoint(main_checkpoint, step, rate):
    if main_checkpoint is None:
        return None
    filename = f"ema_{rate}_{(step):06d}.pt"
    path = bf.join(bf.dirname(main_checkpoint), filename)
    if bf.exists(path):
        return path
    return None


def log_loss_dict(diffusion, ts, losses):
    for key, values in losses.items():
        logger.logkv_mean(key, values.mean().item())
        if key != "prev_kl":
            # Log the quantiles (four quartiles, in particular).
            for sub_t, sub_loss in zip(ts.cpu().numpy(), values.detach().cpu().numpy()):
                quartile = int(4 * sub_t / diffusion.num_timesteps)
                logger.logkv_mean(f"{key}_q{quartile}", sub_loss)
<<<<<<< HEAD
                if sub_t == 0:
                    logger.logkv_mean(f"{key}_0_step", sub_loss)
=======


def time_hist(ax, data):
    num_pt, num_ts = data.shape
    num_fine = num_pt*10
    x_fine = np.linspace(0, num_pt, num_fine)
    y_fine = np.empty((num_ts, num_fine), dtype=float)
    for i in range(num_ts):
        y_fine[i, :] = np.interp(x_fine, range(num_pt), data[:, i])
    y_fine = y_fine.flatten()
    x_fine = np.matlib.repmat(x_fine, num_ts, 1).flatten()
    cmap = copy.copy(plt.cm.BuPu)
    cmap.set_bad(cmap(0))
    h, xedges, yedges = np.histogram2d(x_fine, y_fine, bins=[40, 1000])
    pcm = ax.pcolormesh(xedges, yedges, h.T, cmap=cmap, vmax=num_ts, rasterized=True)
    plt.colorbar(pcm, ax=ax, label="# points", pad=0);
>>>>>>> 909bc4a9
<|MERGE_RESOLUTION|>--- conflicted
+++ resolved
@@ -19,14 +19,11 @@
 from . import dist_util, logger
 from .fp16_util import MixedPrecisionTrainer
 from .nn import update_ema
-<<<<<<< HEAD
-from .resample import LossAwareSampler, UniformSampler, TaskAwareSampler, DAEOnlySampler
-=======
 from .resample import LossAwareSampler, UniformSampler, TaskAwareSampler
 from .gaussian_diffusion import _extract_into_tensor
 from .nn import mean_flat
 from .losses import normal_kl
->>>>>>> 909bc4a9
+from .resample import LossAwareSampler, UniformSampler, TaskAwareSampler, DAEOnlySampler
 
 import wandb
 
@@ -230,12 +227,7 @@
                 self.snr_plots(batch, cond, self.task_id, self.step)
             if self.step > 0:
                 if self.step % self.plot_interval == 0:
-<<<<<<< HEAD
                     plot(self.task_id, self.step)
-=======
-                    self.plot(self.task_id, self.step)
-
->>>>>>> 909bc4a9
                 if self.step % self.scheduler_step == 0:
                     self.scheduler.step()
                 if self.step % self.validation_interval == 0:
@@ -261,14 +253,11 @@
             if (self.step - 1) % self.save_interval != 0:
                 self.save(self.task_id)
         if (self.step - 1) % self.plot_interval != 0:
-<<<<<<< HEAD
             plot(self.task_id, self.step)
-=======
-            self.plot(self.task_id, self.step)
         if self.params.snr_log_interval > 0:
             self.snr_plots(batch, cond, self.task_id, self.step)
             self.draw_final_snr_plot(self.step, self.task_id)
->>>>>>> 909bc4a9
+
 
     def run_step(self, batch, cond):
         self.forward_backward(batch, cond)
@@ -705,10 +694,8 @@
             for sub_t, sub_loss in zip(ts.cpu().numpy(), values.detach().cpu().numpy()):
                 quartile = int(4 * sub_t / diffusion.num_timesteps)
                 logger.logkv_mean(f"{key}_q{quartile}", sub_loss)
-<<<<<<< HEAD
                 if sub_t == 0:
                     logger.logkv_mean(f"{key}_0_step", sub_loss)
-=======
 
 
 def time_hist(ax, data):
@@ -724,5 +711,4 @@
     cmap.set_bad(cmap(0))
     h, xedges, yedges = np.histogram2d(x_fine, y_fine, bins=[40, 1000])
     pcm = ax.pcolormesh(xedges, yedges, h.T, cmap=cmap, vmax=num_ts, rasterized=True)
-    plt.colorbar(pcm, ax=ax, label="# points", pad=0);
->>>>>>> 909bc4a9
+    plt.colorbar(pcm, ax=ax, label="# points", pad=0);